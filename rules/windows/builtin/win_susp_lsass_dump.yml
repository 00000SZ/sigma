--- conflicted
+++ resolved
@@ -5,10 +5,7 @@
     - https://twitter.com/jackcr/status/807385668833968128
 tags:
     - attack.credential_access
-<<<<<<< HEAD
-=======
     - attack.t1003
->>>>>>> 1601b008
 logsource:
     product: windows
     service: security
